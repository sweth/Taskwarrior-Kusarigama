--- conflicted
+++ resolved
@@ -1,18 +1,12 @@
 Revision history for Taskwarrior-Hooks
 
-0.7.0 2018-02-24
+0.8.0 2018-03-04
   [ ENHANCEMENTS ]
-<<<<<<< HEAD
-  - improve the Progress plugin.
-  - improve the Renew plugin.
-
-  [ NEW FEATURES ]
-=======
-    - add new ProjectDefaults plugin.
->>>>>>> 95f9cfcb
+    - improve the Progress plugin.
+    - improve the Renew plugin.
 
   [ STATISTICS ]
-    - code churn: 5 files changed, 110 insertions(+), 2 deletions(-)
+    - code churn: 9 files changed, 231 insertions(+), 43 deletions(-)
 
 0.7.0 2018-02-24
   [ ENHANCEMENTS ]
