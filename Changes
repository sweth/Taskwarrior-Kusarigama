Revision history for Taskwarrior-Hooks

<<<<<<< HEAD
{{$NEXT}}
  [ API CHANGES ]

  [ BUG FIXES ]
  - Distro name is Taskwarrior-Kusarigama, not TW-Hooks (GH#1)

  [ DOCUMENTATION ]

  [ ENHANCEMENTS ]
  - Adding 'Progress' plugin.

  [ NEW FEATURES ]

  [ STATISTICS ]

0.0.1 2017-02-20
  - First version, unleashed on an unsuspecting world.

=======
0.0.1 2017-02-20
  - First version, unleashed on an unsuspecting world.

>>>>>>> cd20c84f
  [ STATISTICS ]
    - code churn: 2 files changed, 24 insertions(+), 24 deletions(-)<|MERGE_RESOLUTION|>--- conflicted
+++ resolved
@@ -1,28 +1,17 @@
 Revision history for Taskwarrior-Hooks
 
-<<<<<<< HEAD
-{{$NEXT}}
-  [ API CHANGES ]
-
+0.1.0 2017-02-20
   [ BUG FIXES ]
-  - Distro name is Taskwarrior-Kusarigama, not TW-Hooks (GH#1)
-
-  [ DOCUMENTATION ]
+    - Distro name is Taskwarrior-Kusarigama, not TW-Hooks (GH#1)
 
   [ ENHANCEMENTS ]
-  - Adding 'Progress' plugin.
-
-  [ NEW FEATURES ]
+    - Adding 'Progress' plugin.
 
   [ STATISTICS ]
+    - code churn: 6 files changed, 119 insertions(+), 5 deletions(-)
 
 0.0.1 2017-02-20
   - First version, unleashed on an unsuspecting world.
 
-=======
-0.0.1 2017-02-20
-  - First version, unleashed on an unsuspecting world.
-
->>>>>>> cd20c84f
   [ STATISTICS ]
     - code churn: 2 files changed, 24 insertions(+), 24 deletions(-)