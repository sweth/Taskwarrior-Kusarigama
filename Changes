--- conflicted
+++ resolved
@@ -1,26 +1,14 @@
 Revision history for Taskwarrior-Hooks
 
-<<<<<<< HEAD
-{{$NEXT}}
-  [ API CHANGES ]
-
+0.9.1 2018-06-04
   [ BUG FIXES ]
-  - fix user-defined filters in Command::Github. [GH#26, perigrin]
+    - fix user-defined filters in Command::Github. [GH#26, perigrin]
 
   [ DOCUMENTATION ]
-  - Fix POD errors. [GH#25, Sweth Chandramouli]
-
-  [ ENHANCEMENTS ]
-
-  [ NEW FEATURES ]
-=======
-0.9.0 2018-03-11
-  [ ENHANCEMENTS ]
-    - remove leading space when using ProjectAlias [GH#24, harleypig]
->>>>>>> e994870e
+    - Fix POD errors. [GH#25, Sweth Chandramouli]
 
   [ STATISTICS ]
-    - code churn: 4 files changed, 47 insertions(+), 5 deletions(-)
+    - code churn: 4 files changed, 20 insertions(+), 11 deletions(-)
 
 0.9.0 2018-03-11
   [ ENHANCEMENTS ]
