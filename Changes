--- conflicted
+++ resolved
@@ -1,27 +1,16 @@
 Revision history for Taskwarrior-Hooks
 
-0.1.0 2017-02-20
+0.2.0 2017-03-07
   [ BUG FIXES ]
-<<<<<<< HEAD
-  - No hard-requirement on Git::Repository. (GH#6)
-
-  [ DOCUMENTATION ]
+    - No hard-requirement on Git::Repository. (GH#6)
 
   [ ENHANCEMENTS ]
-  - Added Taskwarrior::Kusarigama::Wrapper.
-  - Rework for the Progress plugin.
-  - Add functionality to the ::Core role.
-
-  [ NEW FEATURES ]
-=======
-    - Distro name is Taskwarrior-Kusarigama, not TW-Hooks (GH#1)
-
-  [ ENHANCEMENTS ]
-    - Adding 'Progress' plugin.
->>>>>>> fa843aaf
+    - Added Taskwarrior::Kusarigama::Wrapper.
+    - Rework for the Progress plugin.
+    - Add functionality to the ::Core role.
 
   [ STATISTICS ]
-    - code churn: 6 files changed, 119 insertions(+), 5 deletions(-)
+    - code churn: 11 files changed, 365 insertions(+), 19 deletions(-)
 
 0.1.0 2017-02-20
   [ BUG FIXES ]
