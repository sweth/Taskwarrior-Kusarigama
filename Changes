--- conflicted
+++ resolved
@@ -1,24 +1,11 @@
 Revision history for Taskwarrior-Hooks
 
-0.9.1 2018-06-04
-  [ BUG FIXES ]
-<<<<<<< HEAD
-
+0.9.2 2018-07-28
   [ DOCUMENTATION ]
-  - Fix documentation for 'and-after'. [GH#27, Sweth Chandramouli]
-
-  [ ENHANCEMENTS ]
-
-  [ NEW FEATURES ]
-=======
-    - fix user-defined filters in Command::Github. [GH#26, perigrin]
-
-  [ DOCUMENTATION ]
-    - Fix POD errors. [GH#25, Sweth Chandramouli]
->>>>>>> 33bab00a
+    - Fix documentation for 'and-after'. [GH#27, Sweth Chandramouli]
 
   [ STATISTICS ]
-    - code churn: 4 files changed, 20 insertions(+), 11 deletions(-)
+    - code churn: 5 files changed, 30 insertions(+), 12 deletions(-)
 
 0.9.1 2018-06-04
   [ BUG FIXES ]
