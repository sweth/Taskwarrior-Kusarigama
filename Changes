--- conflicted
+++ resolved
@@ -1,33 +1,12 @@
 Revision history for Taskwarrior-Hooks
 
-0.3.0 2017-03-10
+0.3.1 2017-03-24
   [ BUG FIXES ]
-<<<<<<< HEAD
-  - Don't try to compile GitCommit plugin, as we don't
-    hard-require Git::Repository to be installed. (RT#120704)
-
-  [ DOCUMENTATION ]
-
-  [ ENHANCEMENTS ]
-
-  [ NEW FEATURES ]
-=======
-    - GitCommit: Extend `Plugin` rather than just `Hook`. (GH#12, Paul
-      Fenwick)
-
-  [ DOCUMENTATION ]
-    - Hook.pm: Fixed missing backslash in documentation. (GH#11, Paul
-      Fenwick)
-
-  [ ENHANCEMENTS ]
-    - GitCommit: Use the command-line as the git commit message. (GH#13,
-      Paul Fenwick)
-    - Added Taskwarrior::Kusarigama::Task, applying
-      Taskwarrior::Kusarigama::Wrapper per task (GH#10).
->>>>>>> 39002d9d
+    - Don't try to compile GitCommit plugin, as we don't hard-require
+      Git::Repository to be installed. (RT#120704)
 
   [ STATISTICS ]
-    - code churn: 8 files changed, 157 insertions(+), 12 deletions(-)
+    - code churn: 2 files changed, 21 insertions(+), 5 deletions(-)
 
 0.3.0 2017-03-10
   [ BUG FIXES ]
