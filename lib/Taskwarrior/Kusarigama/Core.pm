package Taskwarrior::Kusarigama::Core;
our $AUTHORITY = 'cpan:YANICK';
# ABSTRACT: Set of core functions interacting with Taskwarrior
$Taskwarrior::Kusarigama::Core::VERSION = '0.5.0';

use strict;
use warnings;

use Path::Tiny;

use Moo::Role;

use MooseX::MungeHas;

use IPC::Run3;
use JSON;
use Module::Runtime qw/ use_module /;
use List::AllUtils qw/ uniq /;

use experimental 'postderef';

use namespace::clean;


has $_ => (
    is => 'rw',
) for  qw/ api version args command rc data /;


has pre_command_args => sub {
    my $self = shift;
    my $command = $self->command;

    my $args = $self->args;
    $args =~ s/^task\s+//;

    while() {
        return $1 if $args =~ /(.*?)\s*\b$command\b/;

        # command can be abbreviated
        chop $command;
    }

};


has post_command_args => sub {
    my $self = shift;
    my $command = $self->command;

    my $args = $self->args;
    $args =~ s/^task\s+//;

    while() {
        return $1 if $args =~ /\b$command\b\s*(.*)/;

        # command can be abbreviated
        chop $command;
    }

};


has data_dir => sub {
    path( $_[0]->data );
};


has run_task => sub {
    require Taskwarrior::Kusarigama::Wrapper;
    Taskwarrior::Kusarigama::Wrapper->new;
};


has plugins => sub {
    my $self = shift;
    
    no warnings 'uninitialized';

    [ map { use_module($_)->new( tw => $self ) }
    map { s/^\+// ? $_ : ( 'Taskwarrior::Kusarigama::Plugin::' . $_ ) }
            split ',', $self->config->{kusarigama}{plugins} ]
};

before plugins => sub {
    my $self = shift;
    no warnings 'uninitialized';
    @INC = uniq @INC,  
        map { s/^\./$self->data_dir/er }
        split ':', $self->config->{kusarigama}{lib};
};


sub export_tasks {
    my( $self, @query ) = @_;

    run3 [qw/ task rc.recurrence=no rc.hooks=off export /, @query], undef, \my $out;

    return eval { @{ from_json $out } };
}


sub import_task {
    my( $self, $task ) = @_;

    my $in = to_json $task;

    run3 [qw/ task rc.recurrence=no import /], \$in;
}


sub calc {
    my( $self, @stuff ) = @_;

    run3 [qw/ task rc.recurrence=no rc.hooks=off calc /, @stuff ], undef, \my $output;
    chomp $output;

    return $output;
}

<<<<<<< HEAD
=head2 new_task

    my $task = $tw->new_task( \%task );
    $task->save;

Creates a new task, but doesn't commit it yet (use C<save> for that).


=cut

sub  new_task {
    my ( $self, $task ) = @_;
    $task ||= {};

    return Taskwarrior::Kusarigama::Task->new( $self->run_task, $task );
}

=head2 import_task
=======
1;
>>>>>>> aa9fba97

__END__

=pod

=encoding UTF-8

=head1 NAME

Taskwarrior::Kusarigama::Core - Set of core functions interacting with Taskwarrior

=head1 VERSION

version 0.5.0

=head1 DESCRIPTION

Role consumed by L<Taskwarrior::Kusarigama::Hook>. 

=head1 METHODS

The role provides the following methods:

=head2 api

=head2 version

=head2 args

=head2 command

=head2 rc

=head2 data

=head2 pre_command_args

Returns the arguments that preceding the command as a string.

    # assuming `task this and that foo` was run, and the command is 'foo'

    $tw->pre_command_args; # => 'this and that'

Note that because the way the hooks get the arguments, there is no way to
distinguish between

    task 'this and that' foo

and

    task this and that foo

=head2 post_command_args

Returns the arguments that follow the command as a string.

    # assuming `task this and that foo sumfin` was run, and the command is 'foo'

    $tw->post_command_args; # => 'sumfin'

=head2 data_dir

=head2 run_task

Returns a L<Taskwarrior::Kusarigama::Wrapper> object.

=head2 plugins

Returns an arrayref of instances of the plugins defined 
under Taskwarrior's C<kusarigama.plugins> configuration key.

=head2 export_tasks

    my @tasks = $tw->export_tasks( @query );

Equivalent to

    $ task export ...query...

Returns the list of the tasks.

=head2 import_task

    $tw->import_task( \%task  )

Equivalent to

    $ task import <json representation of %task>

=head2 calc

    $result = $tw->calc( qw/ today + 3d / );

Equivalent to

    $ task calc today + 3d

=head1 AUTHOR

Yanick Champoux <yanick@cpan.org>

=head1 COPYRIGHT AND LICENSE

This software is copyright (c) 2017 by Yanick Champoux.

This is free software; you can redistribute it and/or modify it under
the same terms as the Perl 5 programming language system itself.

=cut<|MERGE_RESOLUTION|>--- conflicted
+++ resolved
@@ -1,7 +1,7 @@
 package Taskwarrior::Kusarigama::Core;
 our $AUTHORITY = 'cpan:YANICK';
 # ABSTRACT: Set of core functions interacting with Taskwarrior
-$Taskwarrior::Kusarigama::Core::VERSION = '0.5.0';
+$Taskwarrior::Kusarigama::Core::VERSION = '0.6.0';
 
 use strict;
 use warnings;
@@ -100,35 +100,6 @@
 }
 
 
-sub import_task {
-    my( $self, $task ) = @_;
-
-    my $in = to_json $task;
-
-    run3 [qw/ task rc.recurrence=no import /], \$in;
-}
-
-
-sub calc {
-    my( $self, @stuff ) = @_;
-
-    run3 [qw/ task rc.recurrence=no rc.hooks=off calc /, @stuff ], undef, \my $output;
-    chomp $output;
-
-    return $output;
-}
-
-<<<<<<< HEAD
-=head2 new_task
-
-    my $task = $tw->new_task( \%task );
-    $task->save;
-
-Creates a new task, but doesn't commit it yet (use C<save> for that).
-
-
-=cut
-
 sub  new_task {
     my ( $self, $task ) = @_;
     $task ||= {};
@@ -136,10 +107,26 @@
     return Taskwarrior::Kusarigama::Task->new( $self->run_task, $task );
 }
 
-=head2 import_task
-=======
+
+sub import_task {
+    my( $self, $task ) = @_;
+
+    my $in = to_json $task;
+
+    run3 [qw/ task rc.recurrence=no import /], \$in;
+}
+
+
+sub calc {
+    my( $self, @stuff ) = @_;
+
+    run3 [qw/ task rc.recurrence=no rc.hooks=off calc /, @stuff ], undef, \my $output;
+    chomp $output;
+
+    return $output;
+}
+
 1;
->>>>>>> aa9fba97
 
 __END__
 
@@ -153,7 +140,7 @@
 
 =head1 VERSION
 
-version 0.5.0
+version 0.6.0
 
 =head1 DESCRIPTION
 
@@ -221,6 +208,13 @@
 
 Returns the list of the tasks.
 
+=head2 new_task
+
+    my $task = $tw->new_task( \%task );
+    $task->save;
+
+Creates a new task, but doesn't commit it yet (use C<save> for that).
+
 =head2 import_task
 
     $tw->import_task( \%task  )
@@ -243,7 +237,7 @@
 
 =head1 COPYRIGHT AND LICENSE
 
-This software is copyright (c) 2017 by Yanick Champoux.
+This software is copyright (c) 2018, 2017 by Yanick Champoux.
 
 This is free software; you can redistribute it and/or modify it under
 the same terms as the Perl 5 programming language system itself.
