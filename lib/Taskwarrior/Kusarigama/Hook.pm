package Taskwarrior::Kusarigama::Hook;
our $AUTHORITY = 'cpan:YANICK';
# ABSTRACT: Entry-point for Kusarigama's hook scripts
<<<<<<< HEAD

=head1 SYNOPSIS

    # most likely in one of the ~/.task/hooks/on-xxx.pl scripts

    use Taskwarrior::Kusarigama::Hook;

    Taskwarrior::Kusarigama::Hook->new(
        raw_args => \@ARGV
    )->run_event( 'launch' );

=head1 DESCRIPTION

This is the entry point for kusarigama when running it as a
Taskwarrior hook. 

=cut
=======
$Taskwarrior::Kusarigama::Hook::VERSION = '0.2.0';
>>>>>>> 91ab918a

use 5.10.0;

use strict;
use warnings;

use Moo;
use MooseX::MungeHas;

use IPC::Run3;
use Try::Tiny;
use Path::Tiny;
use Hash::Merge qw/merge /;
use List::AllUtils qw/ reduce pairmap pairmap /;
use JSON;

use experimental 'postderef';

with 'Taskwarrior::Kusarigama::Core';


has raw_args => (
    is => 'ro',
    default => sub { [] },
    trigger => sub {
       my( $self, $new ) = @_;

       pairmap { $self->$a($b) }
        map { split ':', $_, 2 } @$new
    },
);

has exit_on_failure => (
    is => 'ro',
    default => 1,
);


has config => sub {
    run3 [qw/ task rc.verbose=nothing rc.hooks=off show /], undef, \my $output;
    $output =~ s/^.*?---$//sm;
    $output =~ s/^Some of your.*//mg;
    $output =~ s/^\s+.*//mg;

    reduce { merge( $a, $b ) } map { 
        reduce { +{ $b => $a } } $_->[1], reverse split '\.', $_->[0]
    } map { [split ' ', $_, 2] } grep { /\w/ } split "\n", $output;
};


sub run_event {
    my( $self, $event ) = @_;

    my $method = join '_', 'run', $event;

    my @plugins = $self->plugins->@*;

    my @tasks = map { from_json($_) } <STDIN>;

    try {
        $self->$method(\@plugins,@tasks);
    }
    catch {
        say $_;
        # TODO die instead of exit
        exit 1 if $self->exit_on_failure;
    };
}

# TODO document how to abort the pipeline (by dying)
# TODO document 'feedback'


sub run_exit {
    my( $self, $plugins, @tasks ) = @_;
    $_->on_exit(@tasks) for grep { $_->DOES('Taskwarrior::Kusarigama::Hook::OnExit') } @$plugins;
}


sub run_launch {
    my( $self, $plugins, @tasks ) = @_;

    for my $cmd ( grep { $_->DOES('Taskwarrior::Kusarigama::Hook::OnCommand') } @$plugins ) {
        next unless $cmd->command_name eq $self->command;
        $cmd->on_command(@tasks);
        die sprintf "ran custom command '%s'\n", $cmd->command_name;
    }

    $_->on_launch(@tasks) for grep { $_->DOES('Taskwarrior::Kusarigama::Hook::OnLaunch') } @$plugins;
}


sub run_add {
    my( $self, $plugins, $task ) = @_;
    $_->on_add($task) for grep { $_->DOES('Taskwarrior::Kusarigama::Hook::OnAdd') } @$plugins;
    say to_json($task);
}


# TODO document the $old, $new, $diff

sub run_modify {
    my( $self, $plugins, $old, $new ) = @_;
    for( grep { $_->DOES('Taskwarrior::Kusarigama::Hook::OnModify') } @$plugins ) {
        use Hash::Diff;
        my $diff = Hash::Diff::diff( $old, $new );
        $_->on_modify( $new, $old, $diff  );
    }
    say to_json($new);
}

1;

__END__

=pod

=encoding UTF-8

=head1 NAME

Taskwarrior::Kusarigama::Hook - Entry-point for Kusarigama's hook scripts

=head1 VERSION

version 0.2.0

=head1 SYNOPSIS

    # most likely in one of the ~/.task/hooks/on-xxx.pl scripts

    use Taskwarrior::Kusarigama::Hook;

    Taskwarrior::Kusarigama::Hook->new(
        raw_args => @ARGV
    )->run_event( 'launch' );

=head1 DESCRIPTION

This is the entry point for kusarigama when running it as a
Taskwarrior hook. 

=head1 METHODS

=head2 new

    my $kusarigama = Taskwarrior::Kusarigama::Hook->new(
        raw_args =>  [],   
    );

Constructor. Recognizes the following arguments

=over

=item raw_args

Reference to the list of arguments as passed to the taskwarrior hooks.

=item exit_on_failure 

=for TODO We don't really need that, do we? Let's just die right there

If the system should exit with an error code when one of the plugin 
throws an exception (and thus abort the executiong of the remaining of the 
taskwarrior
pipeline).

Defaults to C<true>.

=back

=head2 config

    my $config = $kusarigama->config;

Returns taskwarrior's configuration as C<task show> would.

=head2 run_event

    $kusarigama->run_event( 'launch' );

Runs all plugins associated with the provided stage.

If C<exit_on_failure> is true, it will die if a plugin throws an
exception. 

=head2 run_exit

    $kusarigama->run_exit;

Runs the exit stage part of the plugins.

=head2 run_launch

    $kusarigama->run_launch;

Runs the launch stage part of the plugins. Also intercepts and
run custom commands.

=head2 run_add

    $kusarigama->run_add;

Runs the add stage part of the plugins.

=head2 run_modify

    $kusarigama->run_modify;

Runs the modify stage part of the plugins.

=head1 AUTHOR

Yanick Champoux <yanick@cpan.org>

=head1 COPYRIGHT AND LICENSE

This software is copyright (c) 2016 by Yanick Champoux.

This is free software; you can redistribute it and/or modify it under
the same terms as the Perl 5 programming language system itself.

=cut<|MERGE_RESOLUTION|>--- conflicted
+++ resolved
@@ -1,27 +1,7 @@
 package Taskwarrior::Kusarigama::Hook;
 our $AUTHORITY = 'cpan:YANICK';
 # ABSTRACT: Entry-point for Kusarigama's hook scripts
-<<<<<<< HEAD
-
-=head1 SYNOPSIS
-
-    # most likely in one of the ~/.task/hooks/on-xxx.pl scripts
-
-    use Taskwarrior::Kusarigama::Hook;
-
-    Taskwarrior::Kusarigama::Hook->new(
-        raw_args => \@ARGV
-    )->run_event( 'launch' );
-
-=head1 DESCRIPTION
-
-This is the entry point for kusarigama when running it as a
-Taskwarrior hook. 
-
-=cut
-=======
-$Taskwarrior::Kusarigama::Hook::VERSION = '0.2.0';
->>>>>>> 91ab918a
+$Taskwarrior::Kusarigama::Hook::VERSION = '0.3.0';
 
 use 5.10.0;
 
@@ -147,7 +127,7 @@
 
 =head1 VERSION
 
-version 0.2.0
+version 0.3.0
 
 =head1 SYNOPSIS
 
@@ -156,7 +136,7 @@
     use Taskwarrior::Kusarigama::Hook;
 
     Taskwarrior::Kusarigama::Hook->new(
-        raw_args => @ARGV
+        raw_args => \@ARGV
     )->run_event( 'launch' );
 
 =head1 DESCRIPTION
