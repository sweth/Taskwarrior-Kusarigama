--- conflicted
+++ resolved
@@ -1,66 +1,7 @@
 package Taskwarrior::Kusarigama::Plugin::Renew;
 our $AUTHORITY = 'cpan:YANICK';
 # ABSTRACT: create a follow-up task upon completion
-<<<<<<< HEAD
-
-=head SYNOPSIS
-
-    $ task add water the plants rdue:now+5d rwait:now+4d
-
-=head1 DESCRIPTION
-
-The native recurring tasks in Taskwarrior create
-new tasks after a given lapse of time, no matter if
-the already-existing task was completed or not.
-
-This type of recurrence will create a new instance
-of the task upon the completion of the previous one.
-This is useful for tasks where having hard-set
-periods don't make sense (think 'watering the plants').
-
-Note that no susbequent task is created if a task
-is deleted instead of completed.
-
-The plugin creates 4 new UDAs. C<renew>, a boolean
-indicating that the task should be renewing, and  C<rdue>, C<rwait>
-and C<rscheduled>, the formula for the values to use upon creation/renewal.
-
-C<renew> is optional and only required if none of the
-C<r*> attributes is present.
-
-Since the waiting period is often dependent on the due value,
-as a convenience if the string C<due> is found in C<rwait> or C<rscheduled>,
-it will be substitued by the C<rdue> value. So
-
-    $ task add rdue:now+1week rwait:-3days+due Do Laundry
-
-    # equivalent to
-
-    $ task add rdue:now+1week rwait:now+1week-3days Do Laundry
-
-Why C<-3days+due> and not C<due-3days>? Because it seems that
-C<task> does some weeeeeird parsing with C<due>. 
-
-    $ task add project:due-b Do Laundry
-    Cannot subtract strings
-
-(see L<https://bug.tasktools.org/browse/TW-1900>)
-
-=head2 Date calculations
-
-This plugin adds a trinary operator to all of the
-C<r*> attributes.
-
-    task add do the thing rdue:"eom - now < 1w ? eom+1m : eom"
-
-In this example, we want to do the thing at least once a month,
-but if we do it in the last week of the month, we're satisfied
-and set the new deadline at the end of next month.
-
-=cut
-=======
-$Taskwarrior::Kusarigama::Plugin::Renew::VERSION = '0.7.0';
->>>>>>> 95f9cfcb
+$Taskwarrior::Kusarigama::Plugin::Renew::VERSION = '0.8.0';
 
 use 5.10.0;
 use strict;
@@ -154,7 +95,7 @@
 
 =head1 VERSION
 
-version 0.7.0
+version 0.8.0
 
 =head1 DESCRIPTION
 
@@ -170,16 +111,15 @@
 Note that no susbequent task is created if a task
 is deleted instead of completed.
 
-The plugin creates 3 new UDAs. C<renew>, a boolean
-indicating that the task should be renewing, C<rdue>, 
-the formula for the new due date and C<rwait>, the formula for the
-date at which the new task should be unhidden. 
+The plugin creates 4 new UDAs. C<renew>, a boolean
+indicating that the task should be renewing, and  C<rdue>, C<rwait>
+and C<rscheduled>, the formula for the values to use upon creation/renewal.
 
-C<rdue> is required, and C<renew> 
-and C<rwait> are both optional.
+C<renew> is optional and only required if none of the
+C<r*> attributes is present.
 
 Since the waiting period is often dependent on the due value,
-as a convenience if the string C<due> is found in C<rwait>,
+as a convenience if the string C<due> is found in C<rwait> or C<rscheduled>,
 it will be substitued by the C<rdue> value. So
 
     $ task add rdue:now+1week rwait:-3days+due Do Laundry
@@ -195,6 +135,17 @@
     Cannot subtract strings
 
 (see L<https://bug.tasktools.org/browse/TW-1900>)
+
+=head2 Date calculations
+
+This plugin adds a trinary operator to all of the
+C<r*> attributes.
+
+    task add do the thing rdue:"eom - now < 1w ? eom+1m : eom"
+
+In this example, we want to do the thing at least once a month,
+but if we do it in the last week of the month, we're satisfied
+and set the new deadline at the end of next month.
 
 =head SYNOPSIS
 
